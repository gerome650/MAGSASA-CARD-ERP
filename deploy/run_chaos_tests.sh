#!/bin/bash
# Chaos Engineering Test Runner
# Quick script to run complete chaos engineering suite

set -e  # Exit on error

# Color codes for output
RED='\033[0;31m'
GREEN='\033[0;32m'
YELLOW='\033[1;33m'
BLUE='\033[0;34m'
NC='\033[0m' # No Color

# Configuration
CONFIG_FILE="deploy/chaos_scenarios.yml"
RESULTS_DIR="deploy/chaos_results_$(date +%Y%m%d_%H%M%S)"
DRY_RUN=false
INTENSITY="standard"
AUTO_DETECT_PORT=true
FALLBACK_PORT=8000

# Parse arguments
while [[ $# -gt 0 ]]; do
    case $1 in
        --target)
            TARGET_URL="$2"
            AUTO_DETECT_PORT=false
            shift 2
            ;;
        --dry-run)
            DRY_RUN=true
            shift
            ;;
        --intensity)
            INTENSITY="$2"
            shift 2
            ;;
        --no-auto-detect)
            AUTO_DETECT_PORT=false
            shift
            ;;
        --fallback-port)
            FALLBACK_PORT="$2"
            shift 2
            ;;
        --help)
            echo "Usage: $0 [options]"
            echo ""
            echo "Options:"
            echo "  --target URL         Target service URL (disables auto-detection)"
            echo "  --dry-run            Simulate chaos without actual injection"
            echo "  --intensity LEVEL    Test intensity: smoke, standard, stress (default: standard)"
            echo "  --no-auto-detect     Disable automatic port detection"
            echo "  --fallback-port PORT Fallback port if auto-detection fails (default: 8000)"
            echo "  --help               Show this help message"
            echo ""
            echo "Environment Variables:"
            echo "  APP_PORT             Set Flask application port"
            echo "  CHAOS_TARGET_PORT    Override target port for chaos testing"
            echo "  TARGET_URL           Override target URL (same as --target)"
            exit 0
            ;;
        *)
            echo "Unknown option: $1"
            exit 1
            ;;
    esac
done

# Auto-detect target URL if not provided
if [ "$AUTO_DETECT_PORT" = true ] && [ -z "$TARGET_URL" ]; then
    echo -e "${YELLOW}🔍 Auto-detecting Flask service port...${NC}"
    
    # Check for environment variable override
    if [ -n "$CHAOS_TARGET_PORT" ]; then
        TARGET_URL="http://localhost:${CHAOS_TARGET_PORT}"
        echo -e "${GREEN}   Using CHAOS_TARGET_PORT: ${TARGET_URL}${NC}"
    elif [ -n "$TARGET_URL" ]; then
        echo -e "${GREEN}   Using TARGET_URL: ${TARGET_URL}${NC}"
    else
        # Use port detector
        if [ -f "deploy/port_detector.py" ]; then
            DETECTED_URL=$(python3 deploy/port_detector.py --fallback-port "$FALLBACK_PORT" --url-only --quiet 2>/dev/null)
            if [ $? -eq 0 ] && [ -n "$DETECTED_URL" ]; then
                TARGET_URL="$DETECTED_URL"
                echo -e "${GREEN}   ✅ Auto-detected: ${TARGET_URL}${NC}"
            else
                TARGET_URL="http://localhost:${FALLBACK_PORT}"
                echo -e "${YELLOW}   ⚠️  Using fallback: ${TARGET_URL}${NC}"
            fi
        else
            TARGET_URL="http://localhost:${FALLBACK_PORT}"
            echo -e "${YELLOW}   ⚠️  Port detector not found, using fallback: ${TARGET_URL}${NC}"
        fi
    fi
else
    # Use provided target or fallback
    if [ -z "$TARGET_URL" ]; then
        TARGET_URL="http://localhost:${FALLBACK_PORT}"
    fi
fi

# Create results directory
mkdir -p "$RESULTS_DIR"

echo -e "${BLUE}╔════════════════════════════════════════════════════════╗${NC}"
echo -e "${BLUE}║       Chaos Engineering Test Suite - Stage 6.5        ║${NC}"
echo -e "${BLUE}╚════════════════════════════════════════════════════════╝${NC}"
echo ""
echo -e "${YELLOW}Configuration:${NC}"
echo -e "  Target:       ${TARGET_URL}"
echo -e "  Auto-detect:  ${AUTO_DETECT_PORT}"
echo -e "  Intensity:    ${INTENSITY}"
echo -e "  Dry Run:      ${DRY_RUN}"
echo -e "  Results:      ${RESULTS_DIR}"
echo ""

# Function to check if service is healthy and ready
check_service_health() {
<<<<<<< HEAD
    echo -e "${YELLOW}⏳ Checking service health at ${TARGET_URL}/api/health...${NC}"
    
    # Extract port from TARGET_URL for diagnostics
    TARGET_PORT=$(echo "$TARGET_URL" | sed -n 's/.*:\([0-9]*\).*/\1/p')
    
    for i in {1..10}; do
        # Try health check
        HEALTH_RESPONSE=$(curl -f -s "${TARGET_URL}/api/health" 2>&1)
        CURL_EXIT_CODE=$?
        
        if [ $CURL_EXIT_CODE -eq 0 ]; then
            echo -e "${GREEN}✅ Service is healthy${NC}"
            
            # Show service info if available
            if echo "$HEALTH_RESPONSE" | grep -q "service"; then
                SERVICE_NAME=$(echo "$HEALTH_RESPONSE" | python3 -c "import sys, json; data=json.load(sys.stdin); print(data.get('service', 'Unknown'))" 2>/dev/null || echo "Unknown")
                echo -e "${GREEN}   Service: ${SERVICE_NAME}${NC}"
            fi
            return 0
        fi
        
        echo -e "  Attempt $i/10 failed..."
        
        # Provide helpful diagnostics on last attempt
        if [ $i -eq 10 ]; then
            echo ""
            echo -e "${RED}❌ Service health check failed after 10 attempts${NC}"
            echo -e "${YELLOW}Diagnostic Information:${NC}"
            
            # Check if port is open
            if command -v nc >/dev/null 2>&1; then
                if nc -z localhost "$TARGET_PORT" 2>/dev/null; then
                    echo -e "  ✅ Port ${TARGET_PORT} is open"
                    echo -e "  ❌ But /api/health endpoint is not responding correctly"
                    echo -e "     This might indicate:"
                    echo -e "     - Flask app is running but health endpoint is missing"
                    echo -e "     - Flask app is not fully initialized"
                    echo -e "     - Different service running on this port"
                else
                    echo -e "  ❌ Port ${TARGET_PORT} is not open"
                    echo -e "     This might indicate:"
                    echo -e "     - Flask app is not running"
                    echo -e "     - Flask app is running on a different port"
                    echo -e "     - Firewall blocking the connection"
                fi
            fi
            
            # Show what's running on common ports
            echo -e "  ${YELLOW}Checking common Flask ports:${NC}"
            for port in 8000 5000 5001 3000; do
                if command -v nc >/dev/null 2>&1 && nc -z localhost "$port" 2>/dev/null; then
                    echo -e "    Port ${port}: ✅ Open"
                    # Try to get service info
                    SERVICE_INFO=$(curl -s "http://localhost:${port}/api/health" 2>/dev/null | head -c 100)
                    if [ -n "$SERVICE_INFO" ]; then
                        echo -e "      Response: ${SERVICE_INFO}..."
                    fi
                else
                    echo -e "    Port ${port}: ❌ Closed"
                fi
            done
            
            echo ""
            echo -e "${YELLOW}Troubleshooting Steps:${NC}"
            echo -e "  1. Verify Flask app is running:"
            echo -e "     cd src && python main.py"
            echo -e "  2. Check if running on different port:"
            echo -e "     python3 deploy/port_detector.py"
            echo -e "  3. Set correct port manually:"
            echo -e "     export APP_PORT=5001  # or your actual port"
            echo -e "     ./deploy/run_chaos_tests.sh"
            echo -e "  4. Override target URL:"
            echo -e "     ./deploy/run_chaos_tests.sh --target http://localhost:5001"
            echo ""
        fi
        
        sleep 2
    done
    
=======
    echo -e "${YELLOW}⏳ Checking service health and readiness...${NC}"
    
    # First check basic health
    for i in {1..30}; do
        if curl -f -s "${TARGET_URL}/api/health" > /dev/null 2>&1; then
            echo -e "${GREEN}✅ Service health check passed${NC}"
            break
        elif curl -f -s "${TARGET_URL}/api/health/live" > /dev/null 2>&1; then
            echo -e "${GREEN}✅ Service liveness check passed${NC}"
            break
        fi
        echo -e "  Health check attempt $i/30..."
        sleep 2
    done
    
    # Then check readiness
    for i in {1..15}; do
        if curl -f -s "${TARGET_URL}/api/health/ready" > /dev/null 2>&1; then
            echo -e "${GREEN}✅ Service is ready for chaos testing${NC}"
            return 0
        fi
        echo -e "  Readiness check attempt $i/15..."
        sleep 2
    done
    
    echo -e "${RED}❌ Service readiness check failed${NC}"
>>>>>>> a16de09a
    return 1
}

# Function to run chaos injection
run_chaos_injection() {
    echo ""
    echo -e "${BLUE}═══════════════════════════════════════════════════════${NC}"
    echo -e "${BLUE}  Step 1: Chaos Injection${NC}"
    echo -e "${BLUE}═══════════════════════════════════════════════════════${NC}"
    
    CHAOS_ARGS="--config ${CONFIG_FILE} --target ${TARGET_URL} --output ${RESULTS_DIR}/chaos_results.json --verbose"
    
    if [ "$DRY_RUN" = true ]; then
        CHAOS_ARGS="${CHAOS_ARGS} --dry-run"
    fi
    
    if python3 deploy/chaos_injector.py $CHAOS_ARGS; then
        echo -e "${GREEN}✅ Chaos injection completed${NC}"
        return 0
    else
        echo -e "${RED}❌ Chaos injection failed${NC}"
        return 1
    fi
}

# Function to run resilience validation
run_resilience_validation() {
    echo ""
    echo -e "${BLUE}═══════════════════════════════════════════════════════${NC}"
    echo -e "${BLUE}  Step 2: Resilience Validation${NC}"
    echo -e "${BLUE}═══════════════════════════════════════════════════════${NC}"
    
    if python3 deploy/resilience_validator.py \
        --target "${TARGET_URL}" \
        --config "${CONFIG_FILE}" \
        --chaos-results "${RESULTS_DIR}/chaos_results.json" \
        --output "${RESULTS_DIR}/resilience_validation.json" \
        --report "${RESULTS_DIR}/chaos_report.md" \
        --verbose; then
        echo -e "${GREEN}✅ Resilience validation passed${NC}"
        return 0
    else
        echo -e "${YELLOW}⚠️  Resilience validation completed with violations${NC}"
        return 1
    fi
}

# Function to display summary
display_summary() {
    echo ""
    echo -e "${BLUE}═══════════════════════════════════════════════════════${NC}"
    echo -e "${BLUE}  Test Summary${NC}"
    echo -e "${BLUE}═══════════════════════════════════════════════════════${NC}"
    
    if [ -f "${RESULTS_DIR}/chaos_report.md" ]; then
        echo -e "${GREEN}📄 Report generated: ${RESULTS_DIR}/chaos_report.md${NC}"
        echo ""
        echo "Quick Summary:"
        head -n 20 "${RESULTS_DIR}/chaos_report.md"
        echo ""
        echo "Full report available at: ${RESULTS_DIR}/chaos_report.md"
    fi
    
    if [ -f "${RESULTS_DIR}/chaos_results.json" ]; then
        echo -e "${GREEN}📊 Results saved: ${RESULTS_DIR}/chaos_results.json${NC}"
    fi
}

# Main execution
main() {
    # Check prerequisites
    if ! command -v python3 &> /dev/null; then
        echo -e "${RED}❌ Python 3 is required but not installed${NC}"
        exit 1
    fi
    
    if [ ! -f "${CONFIG_FILE}" ]; then
        echo -e "${RED}❌ Configuration file not found: ${CONFIG_FILE}${NC}"
        exit 1
    fi
    
    # Check service health
    if ! check_service_health; then
        echo -e "${RED}❌ Cannot proceed - service is not healthy${NC}"
        exit 1
    fi
    
    # Run chaos injection
    CHAOS_EXIT_CODE=0
    run_chaos_injection || CHAOS_EXIT_CODE=$?
    
    # Run resilience validation
    VALIDATION_EXIT_CODE=0
    run_resilience_validation || VALIDATION_EXIT_CODE=$?
    
    # Display summary
    display_summary
    
    # Final status
    echo ""
    echo -e "${BLUE}═══════════════════════════════════════════════════════${NC}"
    
    if [ $CHAOS_EXIT_CODE -eq 0 ] && [ $VALIDATION_EXIT_CODE -eq 0 ]; then
        echo -e "${GREEN}✅ All chaos engineering tests PASSED${NC}"
        echo -e "${BLUE}═══════════════════════════════════════════════════════${NC}"
        exit 0
    else
        echo -e "${YELLOW}⚠️  Chaos engineering tests completed with issues${NC}"
        echo -e "${BLUE}═══════════════════════════════════════════════════════${NC}"
        echo ""
        echo "Review the following for details:"
        echo "  - ${RESULTS_DIR}/chaos_report.md"
        echo "  - ${RESULTS_DIR}/resilience_validation.json"
        exit 1
    fi
}

# Run main function
main
<|MERGE_RESOLUTION|>--- conflicted
+++ resolved
@@ -117,7 +117,6 @@
 
 # Function to check if service is healthy and ready
 check_service_health() {
-<<<<<<< HEAD
     echo -e "${YELLOW}⏳ Checking service health at ${TARGET_URL}/api/health...${NC}"
     
     # Extract port from TARGET_URL for diagnostics
@@ -197,34 +196,6 @@
         sleep 2
     done
     
-=======
-    echo -e "${YELLOW}⏳ Checking service health and readiness...${NC}"
-    
-    # First check basic health
-    for i in {1..30}; do
-        if curl -f -s "${TARGET_URL}/api/health" > /dev/null 2>&1; then
-            echo -e "${GREEN}✅ Service health check passed${NC}"
-            break
-        elif curl -f -s "${TARGET_URL}/api/health/live" > /dev/null 2>&1; then
-            echo -e "${GREEN}✅ Service liveness check passed${NC}"
-            break
-        fi
-        echo -e "  Health check attempt $i/30..."
-        sleep 2
-    done
-    
-    # Then check readiness
-    for i in {1..15}; do
-        if curl -f -s "${TARGET_URL}/api/health/ready" > /dev/null 2>&1; then
-            echo -e "${GREEN}✅ Service is ready for chaos testing${NC}"
-            return 0
-        fi
-        echo -e "  Readiness check attempt $i/15..."
-        sleep 2
-    done
-    
-    echo -e "${RED}❌ Service readiness check failed${NC}"
->>>>>>> a16de09a
     return 1
 }
 
@@ -243,6 +214,13 @@
     
     if python3 deploy/chaos_injector.py $CHAOS_ARGS; then
         echo -e "${GREEN}✅ Chaos injection completed${NC}"
+        
+        # Ensure main chaos_results.json exists for compatibility
+        if [ -f "${RESULTS_DIR}/chaos_results.json" ] && [ ! -f "deploy/chaos_results.json" ]; then
+            cp "${RESULTS_DIR}/chaos_results.json" "deploy/chaos_results.json"
+            echo -e "${GREEN}   📋 Results copied to deploy/chaos_results.json${NC}"
+        fi
+        
         return 0
     else
         echo -e "${RED}❌ Chaos injection failed${NC}"
